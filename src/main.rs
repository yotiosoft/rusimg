use std::path::{Path, PathBuf};
use std::fs;
use std::fmt;
use std::io::{stdout, Write};
use glob::glob;
use image::DynamicImage;
use parse::ArgStruct;
use colored::*;
use std::sync::{Arc, Mutex};
use tokio::sync::mpsc;
use futures::stream::FuturesUnordered;

use rusimg::RusimgError;
mod parse;

// error type
pub enum ProcessingError {
    RusimgError(RusimgError),
    IOError(String),
    ArgError(String),
}
impl fmt::Display for ProcessingError {
    fn fmt(&self, f: &mut fmt::Formatter) -> fmt::Result {
        match self {
            ProcessingError::RusimgError(e) => write!(f, "{}", e.to_string()),
            ProcessingError::IOError(e) => write!(f, "{}", e),
            ProcessingError::ArgError(e) => write!(f, "{}", e),
        }
    }
}

// result status
#[derive(Debug, Clone, PartialEq)]
enum FileOverwriteAsk {
    YesToAll,
    NoToAll,
    AskEverytime,
}
enum ExistsCheckResult {
    AllOverwrite,
    AllSkip,
    NeedToAsk,
    NoProblem,
}
enum AskResult {
    Overwrite,
    Skip,
    NoProblem,
}

#[derive(Debug, Clone, PartialEq)]
enum RusimgStatus {
    Success,
    Cancel,
    NotNeeded,
}

// thread task
struct ThreadTask {
    args: ArgStruct,
    input_path: PathBuf,
    output_path: Option<PathBuf>,
    extension: rusimg::Extension,
    ask_result: AskResult,
}

// process results
struct ConvertResult {
    before_extension: rusimg::Extension,
    after_extension: rusimg::Extension,
}
struct TrimResult {
    before_size: rusimg::ImgSize,
    after_size: rusimg::ImgSize,
}
struct ResizeResult {
    before_size: rusimg::ImgSize,
    after_size: rusimg::ImgSize,
}
struct GrayscaleResult {
    status: bool,
}
struct CompressResult {
    status: bool,
}
struct SaveResult {
    status: RusimgStatus,
    input_path: PathBuf,
    output_path: Option<PathBuf>,
    before_filesize: u64,
    after_filesize: Option<u64>,
    delete: bool,
}
struct ProcessResult {
    viuer_image: Option<DynamicImage>,
    convert_result: Option<ConvertResult>,
    trim_result: Option<TrimResult>,
    resize_result: Option<ResizeResult>,
    grayscale_result: Option<GrayscaleResult>,
    compress_result: Option<CompressResult>,
    save_result: SaveResult,
}
struct ThreadResult {
    process_result: Option<Result<ProcessResult, ProcessingError>>,
    finish: bool,
}

fn get_files_in_dir(dir_path: &PathBuf, recursive: bool) -> Result<Vec<PathBuf>, String> {
    let mut files = fs::read_dir(&dir_path).expect("cannot read directory");
    let mut ret = Vec::new();

    while let Some(file) = files.next() {
        let dir_entry = file;
        match dir_entry {
            Ok(dir_entry) => {
                let path = dir_entry.path();
                // recursive に探索
                if path.is_dir() && recursive {
                    let mut files = get_files_in_dir(&path, recursive)?;
                    ret.append(&mut files);
                }
                else {
                    let file_name = dir_entry.file_name().into_string().expect("cannot convert file name");
                    if get_extension(&Path::new(&file_name)).is_ok() {
                        ret.push(Path::new(&dir_path).join(&file_name));
                    }
                }
            },
            Err(e) => {
                println!("cannot read a directory entry: {}", e.to_string());
                continue;
            },
        }
    }
    Ok(ret)
}

fn get_files_by_wildcard(source_path: &PathBuf) -> Result<Vec<PathBuf>, String> {
    let mut ret = Vec::new();
    for entry in glob(source_path.to_str().unwrap()).expect("Failed to read glob pattern") {
        match entry {
            Ok(path) => {
                // 画像形式であればファイルリストに追加
                if get_extension(&path).is_ok() {
                    ret.push(path);
                }
            },
            Err(e) => println!("{:?}", e),
        }
    }
    Ok(ret)
}

// 拡張子に.を含まない
fn convert_str_to_extension(extension_str: &str) -> Result<rusimg::Extension, RusimgError> {
    match extension_str {
        "bmp" => Ok(rusimg::Extension::Bmp),
        "jpg" | "jpeg" | "jfif" => Ok(rusimg::Extension::Jpeg),
        "png" => Ok(rusimg::Extension::Png),
        "webp" => Ok(rusimg::Extension::Webp),
        _ => Err(RusimgError::UnsupportedFileExtension),
    }
}

// 拡張子に.を含む
fn get_extension(path: &Path) -> Result<rusimg::Extension, RusimgError> {
    let path = path.to_str().ok_or(RusimgError::FailedToConvertPathToString)?.to_ascii_lowercase();
    match Path::new(&path).extension().and_then(|s| s.to_str()) {
        Some("bmp") => Ok(rusimg::Extension::Bmp),
        Some("jpg") | Some("jpeg") | Some("jfif") => Ok(rusimg::Extension::Jpeg),
        Some("png") => Ok(rusimg::Extension::Png),
        Some("webp") => Ok(rusimg::Extension::Webp),
        _ => {
            Err(RusimgError::UnsupportedFileExtension)
        },
    }
}

// 保存先パスの決定
fn get_output_path(args: &ArgStruct, input_path: &PathBuf, extension: &rusimg::Extension) -> PathBuf {
    // 出力先パスを決定
    let mut output_path = match &args.destination_path {
        Some(path) => path.clone(),                                                             // If --output is specified, use it
        None => Path::new(input_path).with_extension(extension.to_string()),       // If not, use the input filepath as the input file
    };
    // append_name が指定されている場合、ファイル名に追加
    if let Some(append_name) = &args.destination_append_name {
        let mut output_path_tmp = output_path.file_stem().unwrap().to_str().unwrap().to_string();
        output_path_tmp.push_str(append_name);
        output_path_tmp.push_str(".");
        output_path_tmp.push_str(&extension.to_string());
        output_path = PathBuf::from(output_path_tmp);
    }
    output_path
}

// ファイルの存在チェック
fn check_file_exists(path: &PathBuf, file_overwrite_ask: &FileOverwriteAsk) -> ExistsCheckResult {
    // ファイルの存在チェック
    // ファイルが存在する場合、上書きするかどうかを確認
    if Path::new(path).exists() {
        println!("The image file \"{}\" already exists.", path.display().to_string().yellow().bold());
        match file_overwrite_ask {
            FileOverwriteAsk::YesToAll => {
                return ExistsCheckResult::AllOverwrite;
            },
            FileOverwriteAsk::NoToAll => {
                return ExistsCheckResult::AllSkip;
            },
            FileOverwriteAsk::AskEverytime => {
                return ExistsCheckResult::NeedToAsk;
            },
        }
    }
    return ExistsCheckResult::NoProblem;
}

// ファイルを上書きするか確認する
fn ask_file_exists() -> bool {
    print!(" Do you want to overwrite it? [y/N]: ");
    loop {
        stdout().flush().unwrap();

        let mut input = String::new();
        std::io::stdin().read_line(&mut input).unwrap();
        if input.trim().to_ascii_lowercase() == "y" || input.trim().to_ascii_lowercase() == "yes" {
            println!(" => The file will be overwritten.");
            return true;
        }
        else if input.trim().to_ascii_lowercase() == "n" || input.trim().to_ascii_lowercase() == "no" || input.trim() == "" {
            println!(" => The file will be skipped.");
            return false;
        }
        else {
            print!(" Please enter y or n [y/N]: ");
        }
    }
}

// 保存先などの表示
fn save_print(before_path: &PathBuf, after_path: &Option<PathBuf>, before_size: u64, after_size: Option<u64>) {
    match (after_path, after_size) {
        (Some(after_path), Some(after_size)) => {
            if before_path == after_path {
                println!("{}: {}", "Overwrite", before_path.display());
                println!("File Size: {} -> {} ({:.1}%)", before_size, after_size, (after_size as f64 / before_size as f64) * 100.0);
            }
            else if get_extension(before_path.as_path()) != get_extension(after_path.as_path()) {
                println!("{}: {} -> {}", "Rename", before_path.display(), after_path.display());
                println!("File Size: {} -> {} ({:.1}%)", before_size, after_size, (after_size as f64 / before_size as f64) * 100.0);
            }
            else {
                println!("{}: {} -> {}", "Move", before_path.display(), after_path.display());
                println!("File Size: {} -> {} ({:.1}%)", before_size, after_size, (after_size as f64 / before_size as f64) * 100.0);
            }
        },
        (_, _) => {
            return;
        },
    }
}

// viuer で表示
fn view(image: &DynamicImage) -> Result<(), RusimgError> {
    let width = image.width();
    let height = image.height();
    let conf_width = width as f64 / std::cmp::max(width, height) as f64 * 100 as f64;
    let conf_height = height as f64 / std::cmp::max(width, height) as f64 as f64 * 50 as f64;
    let conf = viuer::Config {
        absolute_offset: false,
        width: Some(conf_width as u32),
        height: Some(conf_height as u32),    
        ..Default::default()
    };

    viuer::print(&image, &conf).map_err(|e| RusimgError::FailedToViewImage(e.to_string()))?;

    Ok(())
}

// 各スレッドでの処理
async fn process(thread_task: ThreadTask, file_io_lock: Arc<Mutex<i32>>) -> Result<ProcessResult, ProcessingError> {
    let args = thread_task.args;
    let image_file_path = thread_task.input_path;
    let output_file_path = thread_task.output_path;
    let ask_result = thread_task.ask_result;

    let rierr = |e: RusimgError| ProcessingError::RusimgError(e);
    let ioerr = |e: std::io::Error| ProcessingError::IOError(e.to_string());

    // ファイルを開く
    let mut image = rusimg::open_image(&image_file_path).map_err(rierr)?;

    // 保存が必要か？
    let mut save_required = false;

    // --convert -> 画像形式変換
    let convert_result = if let Some(_c) = args.destination_extension {
        let extension = thread_task.extension;
        let before_extension = image.extension.clone();

        // 変換
        image.convert(&extension).map_err(rierr)?;
        save_required = true;

        Some(ConvertResult {
            before_extension: before_extension,
            after_extension: extension,
        })
    }
    else {
        None
    };

    // --trim -> トリミング
    let trim_result = if let Some(trim) = args.trim {
        // トリミング
        let before_size = image.get_image_size().map_err(rierr)?;
        let trimmed_size = image.trim(trim.0.0, trim.0.1, trim.1.0, trim.1.1).map_err(rierr)?;
        if before_size != trimmed_size {
            save_required = true;
        }

        Some(TrimResult {
            before_size: before_size,
            after_size: trimmed_size,
        })
    }
    else {
        None
    };

    // --resize -> リサイズ
    let resize_result = if let Some(resize) = args.resize {
        // リサイズ
        let before_size = image.get_image_size().map_err(rierr)?;
        let after_size = image.resize(resize).map_err(rierr)?;
        save_required = true;

        Some(ResizeResult {
            before_size: before_size,
            after_size: after_size,
        })
    }
    else {
        None
    };

    // --grayscale -> グレースケール
    let grayscale_result = if args.grayscale {
        // グレースケール
        image.grayscale().map_err(rierr)?;
        save_required = true;

        Some(GrayscaleResult {
            status: true,
        })
    }
    else {
        None
    };

    // --quality -> 圧縮
    let compress_result = if let Some(q) = args.quality {
        // 圧縮
        image.compress(Some(q)).map_err(rierr)?;
        save_required = true;

        Some(CompressResult {
            status: true,
        })
    }
    else {
        None
    };

    // for viuer
    let viuer_image = if args.view {
        Some(image.get_dynamic_image().map_err(rierr)?)
    }
    else {
        None
    };

    // 出力
    let save_status = if save_required == true {
        // ファイルの存在チェック
        match ask_result {
            AskResult::Overwrite => {
                // そのまま保存へ
            },
            AskResult::Skip => {
                return Ok(ProcessResult {
                    viuer_image: viuer_image,
                    convert_result: convert_result,
                    trim_result: trim_result,
                    resize_result: resize_result,
                    grayscale_result: grayscale_result,
                    compress_result: compress_result,
                    save_result: SaveResult {
                        status: RusimgStatus::Cancel,
                        input_path: image.get_input_filepath(),
                        output_path: None,
                        before_filesize: 0,
                        after_filesize: None,
                        delete: false,
                    },
                });
            },
            AskResult::NoProblem => {
                // そのまま保存へ
            },
        }

        // 出力先パス
        let output_path = output_file_path.unwrap();

        // 保存
        // 出力処理は同時に実行すると負荷がかかるため、排他制御を行う
        let save_status = {
            let mut lock = file_io_lock.lock().unwrap();
            *lock += 1;
            println!("lock: {}", *lock);
            let ret = image.save_image(output_path.to_str()).map_err(rierr)?;
            println!("lock: {} done.", *lock);
            ret
        };

        // --delete -> 元ファイルの削除 (optinal)
        let delete = if let Some(saved_filepath) = save_status.output_path.clone() {
            if args.delete && image_file_path != saved_filepath {
                fs::remove_file(&image_file_path).map_err(ioerr)?;
                true
            }
            else {
                false
            }
        }
        else {
            false
        };

        SaveResult {
            status: RusimgStatus::Success,
            input_path: image.get_input_filepath(),
            output_path: save_status.output_path,
            before_filesize: save_status.before_filesize,
            after_filesize: save_status.after_filesize,
            delete: delete,
        }
    }
    else {
        SaveResult {
            status: RusimgStatus::NotNeeded,
            input_path: image.get_input_filepath(),
            output_path: None,
            before_filesize: 0,
            after_filesize: None,
            delete: false,
        }
    };

    let thread_results = ProcessResult {
        viuer_image: viuer_image,
        convert_result: convert_result,
        trim_result: trim_result,
        resize_result: resize_result,
        grayscale_result: grayscale_result,
        compress_result: compress_result,
        save_result: save_status,
    };

    Ok(thread_results)
}

#[tokio::main]
async fn main() -> Result<(), String> {
    // 引数のパース
    let args = parse::parser();

    // スレッド数
    let threads = args.threads;

    // 上書きが必要な場合、毎回確認するかどうか
    let file_overwrite_ask = if args.yes {
        FileOverwriteAsk::YesToAll
    }
    else if args.no {
        FileOverwriteAsk::NoToAll
    }
    else {
        FileOverwriteAsk::AskEverytime
    };

    // 作業ディレクトリの指定（default: current dir）
    let source_paths = args.souce_path.clone().or(Some(vec![PathBuf::from(".")])).unwrap();
    let mut thread_tasks = Vec::new();
    for source_path in source_paths {
        let image_files_temp = if source_path.is_dir() {
            get_files_in_dir(&source_path, args.recursive)?
        }
        else {
            get_files_by_wildcard(&source_path)?
        };
        for image_file in image_files_temp {
            // 出力先パスを決定
            let extension = convert_str_to_extension(&args.destination_extension.clone().unwrap_or("".to_string())).unwrap();
            let output_path = get_output_path(&args, &image_file, &extension);

            // 出力先が既に存在する場合、上書きするかどうかを確認
            let ask_result = match check_file_exists(&output_path, &file_overwrite_ask) {
                ExistsCheckResult::AllOverwrite => {
                    println!("{}", " => Overwrite (default: yes)".bold());
                    AskResult::Overwrite
                },
                ExistsCheckResult::AllSkip => {
                    println!("{}", " => Skip (default: no)".bold());
                    AskResult::Skip
                },
                ExistsCheckResult::NeedToAsk => {
                    if ask_file_exists() {
                        AskResult::Overwrite
                    }
                    else {
                        AskResult::Skip
                    }
                },
                ExistsCheckResult::NoProblem => {
                    AskResult::NoProblem
                },
            };

            let thread_task = ThreadTask {
                args: args.clone(),
                input_path: image_file,
                output_path: Some(output_path),
                extension: extension,
                ask_result: ask_result,
            };

            thread_tasks.push(thread_task);
        }
    }

    // 検出した画像ファイルパスの表示
    let total_image_count = thread_tasks.len();
    println!("{}", format!("🔎 {} images are detected.", total_image_count).bold());

    // thread_tasks をスレッド間で共有
    let thread_tasks = Arc::new(Mutex::new(thread_tasks));

    // 各画像に対する処理
    let mut error_count = 0;
    let count = Arc::new(Mutex::new(0));
    let tasks = FuturesUnordered::new();
    
    // チャネルを用意
    let (tx, mut rx) = mpsc::channel::<ThreadResult>(32);

    let file_io_lock = Arc::new(Mutex::new(0));

    for _thread_num in 0..threads {
        let thread_tasks = Arc::clone(&thread_tasks);
        let count = Arc::clone(&count);
        let tx = tx.clone();
        let file_io_lock = Arc::clone(&file_io_lock);
        
        let thread = tokio::spawn(async move {
            loop {
                let thread_task = {
                    let mut thread_tasks = thread_tasks.lock().unwrap();
                    thread_tasks.pop()
                };
                if thread_task.is_none() {
                    match tx.send(ThreadResult {
                        process_result: None,
                        finish: true,
                    }).await {
                        Ok(_) => {},
                        Err(e) => {
                            println!("Send error: {}", e.to_string());
                        }
                    }
                    break;
                }
                let thread_task = thread_task.unwrap();
                /*
                let processing_str = format!("[{}/{}] Processing: {}", count, total_image_count, &Path::new(&thread_task.input_path).file_name().unwrap().to_str().unwrap());
                println!("{}", processing_str.yellow().bold());
                */
<<<<<<< HEAD
                let process_result = process(thread_task, file_io_lock).await;
                match tx.send(ThreadResult {
                    process_result: Some(process_result),
                    finish: false,
                }).await {
=======
                let response = process(thread_task, file_io_lock.clone()).await;
                match tx.send(response).await {
>>>>>>> 73c85b79
                    Ok(_) => {},
                    Err(e) => {
                        println!("Send error: {}", e.to_string());
                    }
                }

                // カウント
                let mut count = count.lock().unwrap();
                *count += 1;
            }
        });
        tasks.push(thread);
    }

    // スレッドの実行結果を表示
    let mut count = 0;
    let mut thread_finished = 0;
    while let Some(rx_result) = rx.recv().await {
        if let Some(process_result) = rx_result.process_result {
            match process_result {
                Ok(thread_results) => {
                    count = count + 1;
                    let processing_str = format!("[{}/{}] Finish: {}", count, total_image_count, &Path::new(&thread_results.save_result.input_path).file_name().unwrap().to_str().unwrap());
                    println!("{}", processing_str.yellow().bold());

                    if let Some(convert_result) = thread_results.convert_result {
                        println!("Convert: {} -> {}", convert_result.before_extension.to_string(), convert_result.after_extension.to_string());
                    }
                    if let Some(trim_result) = thread_results.trim_result {
                        println!("Trim: {}x{} -> {}x{}", trim_result.before_size.width, trim_result.before_size.height, trim_result.after_size.width, trim_result.after_size.height);
                    }
                    if let Some(resize_result) = thread_results.resize_result {
                        println!("Resize: {}x{} -> {}x{}", resize_result.before_size.width, resize_result.before_size.height, resize_result.after_size.width, resize_result.after_size.height);
                    }
                    if let Some(grayscale_result) = thread_results.grayscale_result {
                        if grayscale_result.status {
                            println!("Grayscale: Done.");
                        }
                    }
                    if let Some(compress_result) = thread_results.compress_result {
                        if compress_result.status {
                            println!("Compress: Done.");
                        }
                    }

                    // 表示 (viuer)
                    if let Some(viuer_image) = thread_results.viuer_image {
                        view(&viuer_image).map_err(|e| e.to_string()).unwrap();
                    }

                    match thread_results.save_result.status {
                        RusimgStatus::Success => {
                            // 保存先などの表示
                            save_print(&thread_results.save_result.input_path, &thread_results.save_result.output_path,
                                thread_results.save_result.before_filesize, thread_results.save_result.after_filesize);

                            if thread_results.save_result.delete {
                                println!("Delete source file: {}", thread_results.save_result.input_path.display());
                            }
                            println!("{}", "Success.".green().bold())
                        },
                        RusimgStatus::Cancel => println!("{}", "Canceled.".yellow().bold()),
                        RusimgStatus::NotNeeded => println!("{}", "Nothing to do.".yellow().bold()),
                    };
                }
                Err(e) => {
                    println!("{}: {}", "Error".red(), e.to_string());
                    error_count = error_count + 1;
                }
            }
        }

        if rx_result.finish {
            thread_finished = thread_finished + 1;
        }
        if thread_finished == threads {
            break;
        }
    }

    if error_count > 0 {
        println!("\n✅ {} images are processed.", total_image_count - error_count);
        println!("❌ {} images are failed to process.", error_count);
    }
    else {
        println!("\n✅ All images are processed.");
    }

    Ok(())
}<|MERGE_RESOLUTION|>--- conflicted
+++ resolved
@@ -420,9 +420,7 @@
         let save_status = {
             let mut lock = file_io_lock.lock().unwrap();
             *lock += 1;
-            println!("lock: {}", *lock);
             let ret = image.save_image(output_path.to_str()).map_err(rierr)?;
-            println!("lock: {} done.", *lock);
             ret
         };
 
@@ -588,16 +586,11 @@
                 let processing_str = format!("[{}/{}] Processing: {}", count, total_image_count, &Path::new(&thread_task.input_path).file_name().unwrap().to_str().unwrap());
                 println!("{}", processing_str.yellow().bold());
                 */
-<<<<<<< HEAD
-                let process_result = process(thread_task, file_io_lock).await;
+                let process_result = process(thread_task, file_io_lock.clone()).await;
                 match tx.send(ThreadResult {
                     process_result: Some(process_result),
                     finish: false,
                 }).await {
-=======
-                let response = process(thread_task, file_io_lock.clone()).await;
-                match tx.send(response).await {
->>>>>>> 73c85b79
                     Ok(_) => {},
                     Err(e) => {
                         println!("Send error: {}", e.to_string());
