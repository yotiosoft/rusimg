--- conflicted
+++ resolved
@@ -42,18 +42,8 @@
         })
     }
 
-<<<<<<< HEAD
-    fn open(path: PathBuf) -> Result<Self, RusimgError> {
-        let mut file = std::fs::File::open(&path).map_err(|e| RusimgError::FailedToOpenFile(e.to_string()))?;
-        let mut buf = Vec::new();
-        file.read_to_end(&mut buf).map_err(|e| RusimgError::FailedToReadFile(e.to_string()))?;
-        let metadata_input = file.metadata().map_err(|e| RusimgError::FailedToGetMetadata(e.to_string()))?;
-        
-        let image = image::load_from_memory(&buf).map_err(|e| RusimgError::FailedToOpenImage(e.to_string()))?;
-=======
     fn open(path: PathBuf, image_buf: Vec<u8>, metadata: Metadata) -> Result<Self, RusimgError> {
         let image = image::load_from_memory(&image_buf).map_err(|e| RusimgError::FailedToOpenImage(e.to_string()))?;
->>>>>>> 9face350
         let (width, height) = (image.width() as usize, image.height() as usize);
 
         Ok(Self {
