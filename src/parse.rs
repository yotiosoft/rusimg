--- conflicted
+++ resolved
@@ -61,13 +61,10 @@
 pub fn parser() -> ArgStruct {
     let args = Args::parse();
 
-<<<<<<< HEAD
-    let trim = if let Some(trim) = args.trim {
-=======
     // If trim option is specified, check the format.
     let trim = if args.trim.is_some() {
->>>>>>> 297ef3e9
         let re = Regex::new(r"^\d*x\d*\+\d*\+\d*$").unwrap();
+        let trim = args.trim.unwrap();
         if re.is_match(&trim) {
             let trim_wh = trim.split("+").collect::<Vec<&str>>();
             let trim_xy = trim_wh[0].split("x").collect::<Vec<&str>>();
